<<<<<<< HEAD
# Example output
example/
!example/soundscape.wav
!example/species_list.txt
=======
# Logs
error_log.txt
>>>>>>> 2bdb7775

# IDE/Editor settings
.vscode/

# Byte-compiled / optimized / DLL files
__pycache__/
*.py[cod]
*$py.class

# C extensions
*.so

# Distribution / packaging
.Python
build/
develop-eggs/
dist/
downloads/
eggs/
.eggs/
lib/
lib64/
parts/
sdist/
var/
wheels/
pip-wheel-metadata/
share/python-wheels/
*.egg-info/
.installed.cfg
*.egg
MANIFEST

# PyInstaller
#  Usually these files are written by a python script from a template
#  before PyInstaller builds the exe, so as to inject date/other infos into it.
*.manifest
*.spec

# Installer logs
pip-log.txt
pip-delete-this-directory.txt

# Unit test / coverage reports
htmlcov/
.tox/
.nox/
.coverage
.coverage.*
.cache
nosetests.xml
coverage.xml
*.cover
*.py,cover
.hypothesis/
.pytest_cache/

# Translations
*.mo
*.pot

# Django stuff:
*.log
local_settings.py
db.sqlite3
db.sqlite3-journal

# Flask stuff:
instance/
.webassets-cache

# Scrapy stuff:
.scrapy

# Sphinx documentation
docs/_build/

# PyBuilder
target/

# Jupyter Notebook
.ipynb_checkpoints

# IPython
profile_default/
ipython_config.py

# pyenv
.python-version

# pipenv
#   According to pypa/pipenv#598, it is recommended to include Pipfile.lock in version control.
#   However, in case of collaboration, if having platform-specific dependencies or dependencies
#   having no cross-platform support, pipenv may install dependencies that don't work, or not
#   install all needed dependencies.
#Pipfile.lock

# PEP 582; used by e.g. github.com/David-OConnor/pyflow
__pypackages__/

# Celery stuff
celerybeat-schedule
celerybeat.pid

# SageMath parsed files
*.sage.py

# Environments
.env
.venv
env/
venv/
ENV/
env.bak/
venv.bak/

# Spyder project settings
.spyderproject
.spyproject

# Rope project settings
.ropeproject

# mkdocs documentation
/site

# mypy
.mypy_cache/
.dmypy.json
dmypy.json

# Pyre type checker
.pyre/<|MERGE_RESOLUTION|>--- conflicted
+++ resolved
@@ -1,12 +1,10 @@
-<<<<<<< HEAD
 # Example output
 example/
 !example/soundscape.wav
 !example/species_list.txt
-=======
+
 # Logs
 error_log.txt
->>>>>>> 2bdb7775
 
 # IDE/Editor settings
 .vscode/
